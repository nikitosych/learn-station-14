--- conflicted
+++ resolved
@@ -14,12 +14,10 @@
     state: cutters-map
   - type: ItemCooldown
   - type: MeleeWeapon
-<<<<<<< HEAD
   - type: Tool
     qualities:
       - Cutting
     useSound: /Audio/items/wirecutter.ogg
-=======
   - type: RandomToolColor
     state: cutters
     colors:
@@ -30,7 +28,6 @@
       green: "#0e7f1b"
       cyan: "#18a2d5"
       yellow: "#d58c18"
->>>>>>> 6a4d78cf
 
 - type: entity
   name: Screwdriver
@@ -40,12 +37,10 @@
   components:
   - type: Sprite
     sprite: Objects/Tools/screwdriver.rsi
-<<<<<<< HEAD
     state: screwdriver
   - type: Icon
     sprite: Objects/Tools/screwdriver.rsi
     state: screwdriver
-=======
     layers:
     - state: screwdriver-map
     - state: screwdriver-screwybits
@@ -54,17 +49,14 @@
     sprite: Objects/Tools/screwdriver.rsi
     state: screwdriver-map
 
->>>>>>> 6a4d78cf
   - type: Item
     sprite: Objects/Tools/screwdriver.rsi
   - type: ItemCooldown
   - type: MeleeWeapon
-<<<<<<< HEAD
   - type: Tool
     qualities:
       - Screwing
     useSoundCollection: Screwdriver
-=======
   - type: RandomToolColor
     state: screwdriver
     colors:
@@ -75,8 +67,6 @@
       green: "#0e7f1b"
       cyan: "#18a2d5"
       yellow: "#ffa500"
-
->>>>>>> 6a4d78cf
 
 - type: entity
   name: Welding Tool
