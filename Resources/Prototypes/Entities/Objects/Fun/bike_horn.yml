- type: entity
  parent: BaseItem
  id: BikeHorn
  name: bike horn
  description: A horn off of a bicycle.
  components:
  - type: Sprite
    sprite: Objects/Fun/bikehorn.rsi
    state: icon
  - type: Clothing
    sprite: Objects/Fun/bikehorn.rsi
    size: 5
    Slots: [Belt]
    QuickEquip: false
  - type: ItemCooldown
  - type: EmitSoundOnUse
    sound: 
<<<<<<< HEAD
      path: /Audio/Items/bikehorn.ogg
=======
      collection: BikeHorn
>>>>>>> 10af8efc
    semitoneVariation: 6
  - type: UseDelay
    delay: 0.5<|MERGE_RESOLUTION|>--- conflicted
+++ resolved
@@ -15,11 +15,7 @@
   - type: ItemCooldown
   - type: EmitSoundOnUse
     sound: 
-<<<<<<< HEAD
-      path: /Audio/Items/bikehorn.ogg
-=======
       collection: BikeHorn
->>>>>>> 10af8efc
     semitoneVariation: 6
   - type: UseDelay
     delay: 0.5